--- conflicted
+++ resolved
@@ -251,13 +251,8 @@
 
 
 macro(parse_arguments)
-<<<<<<< HEAD
-  set(options BASIC_SETUP CMAKE_TARGETS UPDATE KEEP_RPATHS)
+  set(options BASIC_SETUP CMAKE_TARGETS UPDATE KEEP_RPATHS NO_OUTPUT_DIRS)
   set(oneValueArgs CONANFILE DEBUG_PROFILE RELEASE_PROFILE PROFILE ARCH)
-=======
-  set(options BASIC_SETUP CMAKE_TARGETS UPDATE KEEP_RPATHS NO_OUTPUT_DIRS)
-  set(oneValueArgs CONANFILE DEBUG_PROFILE RELEASE_PROFILE PROFILE)
->>>>>>> b669c12d
   set(multiValueArgs REQUIRES OPTIONS IMPORTS BUILD CONAN_COMMAND)
   cmake_parse_arguments(ARGUMENTS "${options}" "${oneValueArgs}" "${multiValueArgs}" ${ARGN} )
 endmacro()
